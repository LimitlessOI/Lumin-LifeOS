```Dockerfile
FROM node:14

<<<<<<< HEAD
# Install curl for health checks
RUN apk add --no-cache curl

# Create non-root user for security
RUN addgroup -g 1001 -S appgroup && \
    adduser -S appuser -u 1001 -G appgroup

# Set working directory
WORKDIR /app
=======
WORKDIR /usr/src/app
>>>>>>> fc0b5f1c

COPY package*.json ./

<<<<<<< HEAD
# Install dependencies (production only)
# Use npm install to ensure all deps are installed even if package-lock is slightly out of sync
RUN npm install --production --no-audit --no-fund && \
    npm cache clean --force
=======
RUN npm install
>>>>>>> fc0b5f1c

COPY . .

<<<<<<< HEAD
# Create necessary directories with proper permissions
RUN mkdir -p /app/public/overlay /app/logs && \
    chown -R appuser:appgroup /app

# Switch to non-root user
USER appuser

# Expose port (Railway will set PORT env var)
EXPOSE 8080

# Health check with longer start period for complex startup
HEALTHCHECK --interval=30s --timeout=10s --start-period=60s --retries=3 \
  CMD curl -f http://localhost:${PORT:-8080}/healthz || exit 1

# Start the application
CMD ["node", "server.js"]
=======
EXPOSE 3000

CMD ["node", "index.js"]
```
>>>>>>> fc0b5f1c
<|MERGE_RESOLUTION|>--- conflicted
+++ resolved
@@ -1,7 +1,6 @@
 ```Dockerfile
 FROM node:14
 
-<<<<<<< HEAD
 # Install curl for health checks
 RUN apk add --no-cache curl
 
@@ -11,24 +10,16 @@
 
 # Set working directory
 WORKDIR /app
-=======
-WORKDIR /usr/src/app
->>>>>>> fc0b5f1c
 
 COPY package*.json ./
 
-<<<<<<< HEAD
 # Install dependencies (production only)
 # Use npm install to ensure all deps are installed even if package-lock is slightly out of sync
 RUN npm install --production --no-audit --no-fund && \
     npm cache clean --force
-=======
-RUN npm install
->>>>>>> fc0b5f1c
 
 COPY . .
 
-<<<<<<< HEAD
 # Create necessary directories with proper permissions
 RUN mkdir -p /app/public/overlay /app/logs && \
     chown -R appuser:appgroup /app
@@ -44,10 +35,4 @@
   CMD curl -f http://localhost:${PORT:-8080}/healthz || exit 1
 
 # Start the application
-CMD ["node", "server.js"]
-=======
-EXPOSE 3000
-
-CMD ["node", "index.js"]
-```
->>>>>>> fc0b5f1c
+CMD ["node", "server.js"]