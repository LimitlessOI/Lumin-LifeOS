--- conflicted
+++ resolved
@@ -1,4 +1,3 @@
-<<<<<<< HEAD
 // Import necessary modules
 const express = require('express');
 const bodyParser = require('body-parser');
@@ -13,17 +12,6 @@
 app.use(express.static('public'));
 
 // Start the server
-=======
-const express = require('express');
-const bodyParser = require('body-parser');
-const outreachRoutes = require('./routes/outreach');
-
-const app = express();
-app.use(bodyParser.json());
-
-app.use('/api/v1/outreach', outreachRoutes);
-
->>>>>>> bf9115f0
 const PORT = process.env.PORT || 3000;
 app.listen(PORT, () => {
   console.log(`Server is running on port ${PORT}`);
