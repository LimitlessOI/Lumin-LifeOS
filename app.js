const express = require('express');
<<<<<<< HEAD
const bodyParser = require('body-parser');
const outreachRoutes = require('./routes/outreach');

const app = express();
app.use(bodyParser.json());

app.use('/api/v1/outreach', outreachRoutes);

const PORT = process.env.PORT || 3000;
=======
const mongoose = require('mongoose');
const outreachRoutes = require('./routes/outreach');
const config = require('dotenv').config();

const app = express();
app.use(express.json());

// Connect to MongoDB
mongoose.connect('mongodb://localhost:27017/outreach', { useNewUrlParser: true, useUnifiedTopology: true })
  .then(() => console.log('MongoDB connected'))
  .catch(err => console.error(err));

// Routes
app.use('/api/v1/outreach', outreachRoutes);

const PORT = process.env.PORT || 5000;
>>>>>>> af464364
app.listen(PORT, () => {
  console.log(`Server is running on port ${PORT}`);
});<|MERGE_RESOLUTION|>--- conflicted
+++ resolved
@@ -1,5 +1,4 @@
 const express = require('express');
-<<<<<<< HEAD
 const bodyParser = require('body-parser');
 const outreachRoutes = require('./routes/outreach');
 
@@ -9,24 +8,6 @@
 app.use('/api/v1/outreach', outreachRoutes);
 
 const PORT = process.env.PORT || 3000;
-=======
-const mongoose = require('mongoose');
-const outreachRoutes = require('./routes/outreach');
-const config = require('dotenv').config();
-
-const app = express();
-app.use(express.json());
-
-// Connect to MongoDB
-mongoose.connect('mongodb://localhost:27017/outreach', { useNewUrlParser: true, useUnifiedTopology: true })
-  .then(() => console.log('MongoDB connected'))
-  .catch(err => console.error(err));
-
-// Routes
-app.use('/api/v1/outreach', outreachRoutes);
-
-const PORT = process.env.PORT || 5000;
->>>>>>> af464364
 app.listen(PORT, () => {
   console.log(`Server is running on port ${PORT}`);
 });