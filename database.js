<<<<<<< HEAD
// Database connection file, if needed for specific configurations.
// Use mongoose here for MongoDB connections, or another ORM for different databases.
=======
const { Sequelize } = require('sequelize');
const config = require('./config/config');

const sequelize = new Sequelize(config.database);

const connectToDatabase = async () => {
  try {
    await sequelize.authenticate();
    console.log('Connection to the database has been established successfully.');
  } catch (error) {
    throw new Error('Unable to connect to the database:', error);
  }
};

module.exports = { sequelize, connectToDatabase };
>>>>>>> b56cb6f6
<|MERGE_RESOLUTION|>--- conflicted
+++ resolved
@@ -1,20 +1,2 @@
-<<<<<<< HEAD
 // Database connection file, if needed for specific configurations.
-// Use mongoose here for MongoDB connections, or another ORM for different databases.
-=======
-const { Sequelize } = require('sequelize');
-const config = require('./config/config');
-
-const sequelize = new Sequelize(config.database);
-
-const connectToDatabase = async () => {
-  try {
-    await sequelize.authenticate();
-    console.log('Connection to the database has been established successfully.');
-  } catch (error) {
-    throw new Error('Unable to connect to the database:', error);
-  }
-};
-
-module.exports = { sequelize, connectToDatabase };
->>>>>>> b56cb6f6
+// Use mongoose here for MongoDB connections, or another ORM for different databases.