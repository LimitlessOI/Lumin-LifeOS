--- conflicted
+++ resolved
@@ -1,4 +1,3 @@
-<<<<<<< HEAD
 # Automated Quality Checks for CRM Integrations
 
 This project implements automated quality checks for CRM integrations, including checks for the BoldTrail API, lead sync timestamps, and Vapi call logs. Notifications are sent to Slack in case of check failures.
@@ -10,24 +9,4 @@
 4. Run the cron job: `npm start`
 
 ## Endpoints
-- GET `/api/v1/health/integrations`: Returns the status of all checks.
-=======
-# AI Sales Coach for Live Calls
-
-## Description
-This project implements an AI Sales Coach that analyzes call transcripts in real-time using GPT-4, providing coaching tips via WebSocket.
-
-## Setup
-1. Install dependencies: `npm install express body-parser mongoose ws openai`
-2. Configure your database connection in `database.js`
-3. Start the server: `node server.js`
-
-## API Endpoints
-- `POST /api/v1/sales/coach`: Receives call transcripts and provides coaching tips.
-
-## WebSocket
-The server establishes a WebSocket connection to send real-time coaching tips.
-
-## Test Cases
-See `sampleCalls.js` for sample call scenarios.
->>>>>>> 8d5dc6cc
+- GET `/api/v1/health/integrations`: Returns the status of all checks.